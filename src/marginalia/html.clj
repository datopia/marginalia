(ns marginalia.html
  "Utilities for converting parse results into html."
  (:use [hiccup.core :only (html escape-html)]
        [hiccup.page-helpers :only (doctype)])
  (:require [clojure.string :as str])
  (:import [com.petebevin.markdown MarkdownProcessor]))

(def ^{:dynamic true} *resources* "./resources/")

(defn css-rule [rule]
  (let [sels (reverse (rest (reverse rule)))
        props (last rule)]
    (str (apply str (interpose " " (map name sels)))
         "{" (apply str (map #(str (name (key %)) ":" (val %) ";") props)) "}")))

(defn css
  "Quick and dirty dsl for inline css rules, similar to hiccup.

   ex. `(css [:h1 {:color \"blue\"}] [:div.content p {:text-indent \"1em\"}])`

   -> `h1 {color: blue;} div.content p {text-indent: 1em;}`"
  [& rules]
  (html [:style {:type "text/css"}
         (apply str (map css-rule rules))]))

(defn slurp-resource
  "Stolen from leiningen"
  [resource-name]
  (try 
    (-> (.getContextClassLoader (Thread/currentThread))
        (.getResourceAsStream resource-name)
        (java.io.InputStreamReader.)
        (slurp))
    (catch java.lang.NullPointerException npe
      (println (str "Could not locate resources at " resource-name))
      (println "    ... attempting to fix.")
      (let [resource-name (str "./resources/" resource-name)]
        (try
          (-> (.getContextClassLoader (Thread/currentThread))
              (.getResourceAsStream resource-name)
              (java.io.InputStreamReader.)
              (slurp))
          (catch java.lang.NullPointerException npe
            (println (str "    STILL could not locate resources at " resource-name ". Giving up!"))))))))

(defn inline-js [resource]
  (let [src (slurp-resource resource)]
    (html [:script {:type "text/javascript"}
            src])))

(defn inline-css [resource]
  (let [src (slurp-resource resource)]
    (html [:style {:type "text/css"}
           (slurp-resource resource)])))




;; The following functions handle preparation of doc text (both comment and docstring
;; based) for display through html & css.

;; Markdown processor.
(def mdp (com.petebevin.markdown.MarkdownProcessor.))

(defn md 
  "Markdown string to html converter. Translates strings like:

   \"# header!\" -> `\"<h1>header!</h1>\"`

   \"## header!\" -> `\"<h2>header!</h2>\"`

   ..."
  [s]
  (.markdown mdp s))

(defn replace-special-chars
  "Inserts super-fancy characters into the doc section."
  [s]
  (-> s
      (str/replace #"->"  "&rarr;")
      (str/replace #"&quot;" "\"")))

;; As a result of docifying then grouping, you'll end up with a seq like this one:
;; <pre><code>[...
;; {:docs [{:docs-text "Some doc text"}]
;;  :codes [{:code-text "(def something \"hi\")"}]}
;; ...]</code></pre>
;;
;; `docs-to-html` and `codes-to-html` convert their respective entries into html,
;; and `group-to-html` calls them on each seq item to do so.

(defn prep-docs-text [s] s)

(defn prep-docstring-text [s]
  (-> s
      (str/replace #"\\\"" "\"")
      (str/replace #"^\s\s\"" "")
      (str/replace #"^\s\s\s" "")
      (str/replace #"\"$" "")
      ;; Don't escape code blocks
      ((fn [t]
         (if (re-find #"^\s\s\s\s" t)
           t
           (escape-html t))))))


(defn docs-to-html
  "Converts a docs section to html by threading each doc line through the forms
   outlined above.

   ex. (docs-to-html [{:doc-text \"# hello world!\"} {:docstring-text \"I'm a docstring!}])
   
   ->  `\"<h1>hello world!</h1><br />\"`
   "
  [docs]
  (-> docs
      str
      prep-docs-text
      replace-special-chars
      (md)))

(defn codes-to-html [code-block]
  (html [:pre {:class "brush: clojure"} code-block]))

(defn section-to-html [section]
  (html [:tr
         [:td {:class "docs"} (docs-to-html
                               (if (= (:type section) :comment)
                                 (:raw section)
                                 (:docstring section)))]
         [:td {:class "codes"}] (if (= (:type section) :code)
                                  (codes-to-html (:raw section))
                                  "")]))

(defn dependencies-html [deps & header-name]
  (let [header-name (or header-name "dependencies")]
    (html [:div {:class "dependencies"}
           [:h3 header-name]
           [:table
            (map #(html [:tr
                         [:td {:class "dep-name"} (str (first %))]
                         [:td {:class "dotted"} [:hr]]
                         [:td {:class "dep-version"} (second %)]])
                 deps)]])))

(defn cake-plugins-html [tasks]
  (when tasks
    (html [:div {:class "plugins"}
           [:h3 "cake plugin namespaces"]
           [:ul
            (map #(vector :li %) tasks)]])))

;; # Load Optional Resources
;; Use external Javascript and CSS in your documentation. For example:
;; To format Latex math equations, download the
;; [MathJax](http://www.mathjax.org/) Javascript library to the docs
;; directory and then add
;;
;;     :marginalia {:javascript ["mathjax/MathJax.js"]}
;;
;; to project.clj. Below is a simple example of both inline and block
;; formatted equations.
;;
;; When \\(a \ne 0\\), there are two solutions to \\(ax^2 + bx + c = 0\\) and they are
;; $$x = {-b \pm \sqrt{b^2-4ac} \over 2a}.$$

(defn opt-resources-html
  "Generate script and link tags for optional external javascript and css."
  [project-info]
  (let [options (:marginalia project-info) 
        javascript (:javascript options)
        css (:css options)]
    (html (concat
           (when javascript
             (map #(vector :script {:type "text/javascript" :src %}) javascript))
           (when css
             (map #(vector :link {:tyle "text/css" :rel "stylesheet" :href %}) css))))))

;; Is &lt;h1/&gt; overloaded?  Maybe we should consider redistributing
;; header numbers instead of adding classes to all the h1 tags.
(defn header-html [project-info]
  (html
   [:tr
    [:td {:class "docs"}
     [:div {:class "header"}
      [:h1 {:class "project-name"} (:name project-info)]
      [:h2 {:class "project-version"} (:version project-info)]
      [:br]
      (md (:description project-info))]
     (dependencies-html (:dependencies project-info))
     (dependencies-html (:dev-dependencies project-info) "dev dependencies")
     (cake-plugins-html (:tasks project-info))]
    [:td {:class "codes"
          :style "text-align: center; vertical-align: middle;color: #666;padding-right:20px"}
     [:br]
     [:br]
     [:br]
     "(this space intentionally left almost blank)"]]))

(defn toc-html [docs]
  (html
   [:tr
    [:td {:class "docs"}
     [:div {:class "toc"}
      [:a {:name "toc"} [:h3 "namespaces"]]
      [:ul
       (map #(vector :li [:a {:href (str "#" (:ns %))} (:ns %)])
            docs)]]]
    [:td {:class "codes"} "&nbsp;"]]))

(defn floating-toc-html [docs]
  [:div {:id "floating-toc"}
   [:ul
    (map #(vector :li {:class "floating-toc-li"
                       :id (str "floating-toc_" (:ns %))}
                  (:ns %))
         docs)]])

(defn groups-html [doc]
  (html 
   [:tr
    [:td {:class "docs"}
     [:div {:class "docs-header"}
      [:a {:class "anchor" :name (:ns doc) :href (str "#" (:ns doc))}
       [:h1 {:class "project-name"}
        (:ns doc)]
       [:a {:href "#toc" :class "toc-link"}
        "toc"]]]]
    [:td {:class "codes"}]]
   (map section-to-html (:groups doc))
   [:tr
    [:td {:class "spacer docs"} "&nbsp;"]
    [:td {:class "codes"}]]))

(def reset-css
  (css [:html {:margin 0 :padding 0}]
       [:h1 {:margin 0 :padding 0}]
       [:h2 {:margin 0 :padding 0}]
       [:h3 {:margin 0 :padding 0}]
       [:h4 {:margin 0 :padding 0}]
       [:a {:color "#261A3B"}]
       [:a:visited {:color "#261A3B"}]))

(def header-css
  (css [:.header {:margin-top "30px"}]
       [:h1.project-name {:font-size "34px"
                          :display "inline"}]
       [:h2.project-version {:font-size "18px"
                             :margin-top 0
                             :display "inline"
                             :margin-left "10px"}]
       [:.toc-link {:font-size "12px"
                    :margin-left "10px"
                    :color "#252519"
                    :text-decoration "none"}]
       [:.toc-link:hover {:color "#5050A6"}]
       [:.toc :h1 {:font-size "34px"
                   :margin 0}]
       [:.docs-header {:border-bottom "dotted #aaa 1px"
                       :padding-bottom "10px"
                       :margin-bottom "25px"}]
       [:.toc :h1 {:font-size "24px"}]
       [:.toc {:border-bottom "solid #bbb 1px"
               :margin-bottom "40px"}]
       [:.toc :ul {:margin-left "20px"
                   :padding-left "0px"
                   :padding-top 0
                   :margin-top 0}]
       [:.toc :li {:list-style-type "none"
                   :padding-left 0}]
       [:.dependencies {}]
       [:.dependencies :table {:font-size "16px"
                               :width "99.99%"
                               :border "none"
                               :margin-left "20px"}]
       [:.dependencies :td {:padding-right "20px;"
                            :white-space "nowrap"}]
       [:.dependencies :.dotted {:width "99%"}]
       [:.dependencies :.dotted :hr {:height 0
                                     :noshade "noshade"
                                     :color "transparent"
                                     :background-color "transparent"
                                     :border-bottom "dotted #bbb 1px"
                                     :border-top "none"
                                     :border-left "none"
                                     :border-right "none"
                                     :margin-bottom "-6px"}]
       [:.dependencies :.dep-version {:text-align "right"}]
       [:.plugins :ul {:margin-left "20px"
                       :padding-left "0px"
                       :padding-top 0
                       :margin-top 0}]
       [:.plugins :li {:list-style-type "none"
                       :padding-left 0}]
       [:.header :p {:margin-left "20px"}]))

(def floating-toc-css
  (css [:#floating-toc {:position "fixed"
                        :top "10px"
                        :right "20px"
                        :height "20px"
                        :overflow "hidden"
                        :text-align "right"}]
       [:#floating-toc :li {:list-style-type "none"
                            :margin 0
                            :padding 0}]))

(def general-css
  (css
   [:body {:margin 0
           :padding 0
           :font-family "'Palatino Linotype', 'Book Antiqua', Palatino, FreeSerif, serif;"
           :font-size "16px"
           :color "#252519"}]
   [:h1 {:font-size "20px"
         :margin-top 0}]
   [:a.anchor {:text-decoration "none"
              :color "#252519"}]
   [:a.anchor:hover {:color "#5050A6"}]
   [:table {:border-spacing 0
            :border-bottom "solid #ddd 1px;"
            :margin-bottom "10px"}]
   [:code {:display "inline"}]
   [:p {:margin-top "8px"}]
   [:tr {:margin "0px"
         :padding "0px"}]
   [:td.docs {:width "410px"
              :max-width "410px"
              :vertical-align "top"
              :margin "0px"
              :padding-left "55px"
              :padding-right "20px"
              :border "none"}]
   [:td.docs :pre {:font-size "12px"
                   :overflow "hidden"}]
   [:td.codes {:width "55%"
               :background-color "#F5F5FF"
               :vertical-align "top"
               :margin "0px"
               :padding-left "20px"
               :border "none"
               :overflow "hidden"
               :font-size "10pt"
               :border-left "solid #E5E5EE 1px"}]
   [:td.spacer {:padding-bottom "40px"}]
   [:pre :code {:display "block"
                :padding "4px"}]
   [:code {:background-color "ghostWhite"
           :border "solid #DEDEDE 1px"
           :padding-left "3px"
           :padding-right "3px"
           :font-size "14px"}]
   [:.syntaxhighlighter :code {:font-size "13px"}]
   [:.footer {:text-align "center"}]))

(defn page-template
  "Notice that we're inlining the css & javascript for [SyntaxHighlighter](http://alexgorbatchev.com/SyntaxHighlighter/) (`inline-js`
   & `inline-css`) to be able to package the output as a single file (uberdoc if you will).  It goes without
   saying that all this is WIP and will prabably change in the future."
  [project-metadata opt-resources header toc floating-toc content]
  (html
   (doctype :html5)
   [:html
    [:head
     [:meta {:http-equiv "Content-Type" :content "text/html" :charset "utf-8"}]
     [:meta {:name "description" :content (:description project-metadata)}]
     #_[:script {:type "text/javascript" :src "./../resources/app.js"}]
     (inline-css (str *resources* "shCore.css"))
     (css
      [:.syntaxhighlighter {:overflow "hidden !important"}])
     (inline-css (str *resources* "shThemeEclipse.css"))
     reset-css
     header-css
     floating-toc-css
     general-css
     (inline-js (str *resources* "jquery-1.4.4.min.js"))
     (inline-js (str *resources* "xregexp-min.js"))
     (inline-js (str *resources* "shCore.js"))
     (inline-js (str *resources* "shBrushClojure.js"))
     (inline-js (str *resources* "app.js"))
     opt-resources
     [:title (:name project-metadata) " -- Marginalia"]]
    [:body
     [:table
      header
      toc
      content]
     [:div {:class "footer"}
      "Generated by "
      [:a {:href "https://github.com/fogus/marginalia"} "Marginalia"]
      ".&nbsp;&nbsp;"
      "Syntax highlighting provided by Alex Gorbatchev's "
      [:a {:href "http://alexgorbatchev.com/SyntaxHighlighter/"}
       "SyntaxHighlighter"]
      floating-toc]
     [:script {:type "text/javascript"}
      "SyntaxHighlighter.defaults['gutter'] = false;
       SyntaxHighlighter.all()"]]]))


;; Syntax highlighting is done a bit differently than docco.  Instead of embedding
;; the higlighting metadata on the parse / html gen phase, we use [SyntaxHighlighter](http://alexgorbatchev.com/SyntaxHighlighter/)
;; to do it in javascript.

(defn uberdoc-html
  "This generates a stand alone html file (think `lein uberjar`).
   It's probably the only var consumers will use."
<<<<<<< HEAD
  [output-file-name docs project-metadata ]
=======
  [project-metadata docs]
>>>>>>> e1b1a97d
  (page-template
   project-metadata
   (opt-resources-html project-metadata)
   (header-html project-metadata)
   (toc-html docs)
   (floating-toc-html docs)
   (map groups-html docs)))
<|MERGE_RESOLUTION|>--- conflicted
+++ resolved
@@ -405,11 +405,7 @@
 (defn uberdoc-html
   "This generates a stand alone html file (think `lein uberjar`).
    It's probably the only var consumers will use."
-<<<<<<< HEAD
-  [output-file-name docs project-metadata ]
-=======
   [project-metadata docs]
->>>>>>> e1b1a97d
   (page-template
    project-metadata
    (opt-resources-html project-metadata)
